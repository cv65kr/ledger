--- conflicted
+++ resolved
@@ -14,7 +14,8 @@
 
 type ScriptResponse struct {
 	ErrorResponse
-	Link string `json:"details,omitempty"`
+	Link string                           `json:"details,omitempty"`
+	Txs  []ledger.CommitTransactionResult `json:"txs,omitempty"`
 }
 
 func EncodeLink(err error) string {
@@ -46,32 +47,19 @@
 	var script core.Script
 	c.ShouldBind(&script)
 
-<<<<<<< HEAD
 	txs, err := l.(*ledger.Ledger).Execute(c.Request.Context(), script)
-=======
-	err := l.(*ledger.Ledger).Execute(c.Request.Context(), script)
 
-	res := ScriptResponse{}
->>>>>>> a35c801f
+	res := ScriptResponse{
+		Txs: txs,
+	}
 
 	if err != nil {
 		res.ErrorResponse = ErrorResponse{
 			ErrorCode:    ErrInternal,
 			ErrorMessage: err.Error(),
 		}
-<<<<<<< HEAD
-		payloadB64 := base64.StdEncoding.EncodeToString(payload)
-		link := fmt.Sprintf("https://play.numscript.org/?payload=%v", payloadB64)
-=======
 		res.Link = EncodeLink(err)
 	}
->>>>>>> a35c801f
 
-		c.AbortWithStatusJSON(http.StatusBadRequest, gin.H{
-			"err":     errStr,
-			"details": link,
-		})
-	} else {
-		ctl.response(c, http.StatusOK, txs)
-	}
+	ctl.response(c, http.StatusOK, res)
 }