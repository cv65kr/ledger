--- conflicted
+++ resolved
@@ -40,21 +40,12 @@
 	return sb
 }
 
-<<<<<<< HEAD
-func (s *Store) getAccounts(ctx context.Context, exec executor, q query.Query) (sharedapi.Cursor[core.Account], error) {
-	// We fetch an additional account to know if we have more documents
-	q.Limit = int(math.Max(-1, math.Min(float64(q.Limit), 100))) + 1
-
-	c := sharedapi.Cursor[core.Account]{}
-	results := make([]core.Account, 0)
-=======
 func (s *Store) getAccounts(ctx context.Context, exec executor, q query.Accounts) (sharedapi.Cursor[core.Account], error) {
 	accounts := make([]core.Account, 0)
 
 	if q.Limit == 0 {
 		return sharedapi.Cursor[core.Account]{Data: accounts}, nil
 	}
->>>>>>> b85c3628
 
 	sb := s.buildAccountsQuery(q.Params)
 	sb.Select("address", "metadata")
@@ -100,11 +91,7 @@
 	}, nil
 }
 
-<<<<<<< HEAD
-func (s *Store) GetAccounts(ctx context.Context, q query.Query) (sharedapi.Cursor[core.Account], error) {
-=======
 func (s *Store) GetAccounts(ctx context.Context, q query.Accounts) (sharedapi.Cursor[core.Account], error) {
->>>>>>> b85c3628
 	return s.getAccounts(ctx, s.schema, q)
 }
 
