--- conflicted
+++ resolved
@@ -391,29 +391,12 @@
 			assert.NoError(t, err)
 			require.True(t, acc.Address == "users:001", "no account returned by get account")
 
-<<<<<<< HEAD
-			accounts := cursor.Data
-			require.True(t, len(accounts) > 0, "no accounts returned by get accounts")
-
-			metaFound := false
-			for _, acc := range accounts {
-				if meta, ok := acc.Metadata["a random metadata"]; ok {
-					metaFound = true
-					var value string
-					require.NoError(t, json.Unmarshal(meta, &value))
-					assert.Equalf(t, value, "new value",
-						"metadata entry did not match in find: expected \"new value\", got %v", value)
-				}
-			}
-			assert.True(t, metaFound)
-=======
 			meta, ok := acc.Metadata["a random metadata"]
 			assert.True(t, ok)
 			var value string
 			require.NoError(t, json.Unmarshal(meta, &value))
 			assert.Equalf(t, value, "new value",
 				"metadata entry did not match in find: expected \"new value\", got %v", value)
->>>>>>> b85c3628
 		}
 	})
 }
